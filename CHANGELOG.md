# UNRELEASED

<<<<<<< HEAD
-   Add `OlmMachine.dehydratedDevices()` and `DehydratedDevices` class to
    support dehydrated devices.
    ([#104](https://github.com/matrix-org/matrix-rust-sdk-crypto-wasm/pull/104))
=======
-   Fix a problem when using matrix-sdk-crypto-wasm in a webapp running
    in the webpack dev server; when rebuilding, the server would throw an
    error.
    ([#109](https://github.com/matrix-org/matrix-rust-sdk-crypto-wasm/pull/109))

# matrix-sdk-crypto-wasm v4.7.0

-   Update dependencies, including matrix-rust-sdk to
    88a8a7007ca34408af21c7e0bee81b2c344b155c which provides the
    `_disable-minimum-rotation-period-ms` feature flag.

# matrix-sdk-crypto-wasm v4.6.0

-   Update dependencies, including matrix-rust-sdk to
    dcf00697539321cf4eac5cd4929d45347b947da7
    Use the new export_room_keys_stream method to reduce one copy of the keys
    made during export.

# matrix-sdk-crypto-wasm v4.5.0

-   Update dependencies, including matrix-rust-sdk to
    5957d9603bd8a3f00ddd9a52bda80224c853bcd1 to get
    https://github.com/matrix-org/matrix-rust-sdk/pull/3095 which speeds up the
    schema upgrade v8->v10 again. See
    https://github.com/element-hq/element-web/issues/26948
>>>>>>> fa8ebb8f

# matrix-sdk-crypto-wasm v4.4.0

-   Update dependencies, including matrix-rust-sdk to
    87a07d9ee32e576963c2e55889bbb504d4bb4ede to get
    https://github.com/matrix-org/matrix-rust-sdk/pull/3090 which speeds up the
    schema upgrade v8->v10. See
    https://github.com/element-hq/element-web/issues/26948

# matrix-sdk-crypto-wasm v4.3.0

-   Update `matrix-rust-sdk` version (f64af126f1a618969737f6eacc87427db106224e)
    to get https://github.com/matrix-org/matrix-rust-sdk/pull/3073 which
    improves Indexed DB performance by moving to schema v10.

# matrix-sdk-crypto-wasm v4.2.0

-   Update `matrix-rust-sdk` version (f5f8f47667f686d7937d4d31040032281fcf2cfc)

# matrix-sdk-crypto-wasm v4.1.0

-   Add `Unknown` to `EncryptionAlgorithm`, representing unsupported algorithms
    coming from matrix-sdk-crypto's `EventEncryptionAlgorithm`.
    ([#92](https://github.com/matrix-org/matrix-rust-sdk-crypto-wasm/pull/92))

-   Add new methods `OlmMachine.{get,set}RoomSettings`.
    ([#95](https://github.com/matrix-org/matrix-rust-sdk-crypto-wasm/pull/95))

-   Add `OlmMachine.registerDevicesUpdatedCallback` to notify when devices have
    been updated.
    ([#88](https://github.com/matrix-org/matrix-rust-sdk-crypto-wasm/pull/88))

# matrix-sdk-crypto-wasm v4.0.1

-   `PickledInboundGroupSession.sender_signing_key` is now optional.
    ([#89](https://github.com/matrix-org/matrix-rust-sdk-crypto-wasm/pull/89))

-   Properly encode missing and `Duration` parameters in requests.
    ([#72](https://github.com/matrix-org/matrix-rust-sdk-crypto-wasm/pull/72))

# matrix-sdk-crypto-wasm v4.0.0

**BREAKING CHANGES**

-   Rename `OlmMachine.init_from_store` introduced in v3.6.0 to
    `OlmMachine.initFromStore`.
    ([#84](https://github.com/matrix-org/matrix-rust-sdk-crypto-wasm/pull/84))

-   Functions/methods that take a JavaScript `Array` as argument now invalidate the
    items within that array so that they cannot be re-used as soon as
    they are received by the functions/methods. See the patch for affected methods.
    ([#82](https://github.com/matrix-org/matrix-rust-sdk-crypto-wasm/pull/82/))

**Other changes**

-   Update `wasm-bindgen` to 0.2.89. It allows to remove the `downcast` method.
    It fixes [#51](https://github.com/matrix-org/matrix-rust-sdk-crypto-wasm/pull/51),
    thus the resulting JavaScript code of `matrix-rust-sdk-crypto-wasm` can
    be minified with no issue now.
    ([#82](https://github.com/matrix-org/matrix-rust-sdk-crypto-wasm/pull/82/))

-   Report failures to callback when importing backed-up room keys. The
    `progress_listener` callback in the `OlmMachine.importBackedUpRoomKeys`
    function is now called with a third argument, giving the number of invalid
    room keys.
    ([#85](https://github.com/matrix-org/matrix-rust-sdk-crypto-wasm/pull/85))

# matrix-sdk-crypto-wasm v3.6.0

-   Add a `Migration` class, supporting importing account and session data from
    libolm.
    ([#77](https://github.com/matrix-org/matrix-rust-sdk-crypto-wasm/pull/77))

-   Add a `StoreHandle` class which can be used to hold a connection to a
    crypto store, and thus improve performance when doing multiple operations
    on the store.
    ([#76](https://github.com/matrix-org/matrix-rust-sdk-crypto-wasm/pull/76))

-   Update `matrix-rust-sdk` version, with changes including:
    -   Fix for an issue which caused the same keys to be repeatedly backed up.
        ([matrix-rust-sdk#2937](https://github.com/matrix-org/matrix-rust-sdk/pull/2957))
    -   Performance improvement in `markRequestAsSent`.
        ([matrix-rust-sdk#2977](https://github.com/matrix-org/matrix-rust-sdk/pull/2977))
    -   Logging for the open sequence for indexeddb store.
        ([matrix-rust-sdk#2983](https://github.com/matrix-org/matrix-rust-sdk/pull/2983))

# matrix-sdk-crypto-wasm v3.5.0

-   Update matrix-rust-sdk version, providing several changes including a fix
    for occasional freezes (https://github.com/element-hq/element-web/issues/26488).

-   New API `OlmMachine.requestMissingSecretsIfNeeded` that creates an
    outgoing secret request to other sessions.

-   Verification cancel codes for `cancelWithCode` and `cancelInfo.cancelCode`
    are now passed as strings rather than an enum.

# matrix-sdk-crypto-wasm v3.4.0

-   Include Rust symbol names in the generated wasm output.
    ([#65](https://github.com/matrix-org/matrix-rust-sdk-crypto-wasm/pull/65))

# matrix-sdk-crypto-wasm v3.3.0

-   Add new properties `roomKeyRequestsEnabled` and `roomKeyForwardingEnabled`
    to OlmMachine.
    ([#60](https://github.com/matrix-org/matrix-rust-sdk-crypto-wasm/pull/60),
    ([matrix-rust-sdk#2902](https://github.com/matrix-org/matrix-rust-sdk/pull/2902))

# matrix-sdk-crypto-wasm v3.2.0

-   Add `timeout_secs` parameters to `OlmMachine.get_user_devices` and
    `OlmMachine.get_device`. ([#60](https://github.com/matrix-org/matrix-rust-sdk-crypto-wasm/pull/60))

-   Improve efficiency of IndexedDB storage of `inbound_group_sessions`.
    ([matrix-rust-sdk#2885](https://github.com/matrix-org/matrix-rust-sdk/pull/2885))

# matrix-sdk-crypto-wasm v3.1.0

-   Improve performance of `OlmMachine.shareRoomKey`.
    ([matrix-rust-sdk#2862](https://github.com/matrix-org/matrix-rust-sdk/pull/2862))

-   `OlmMachine.getMissingSessions`: Don't block waiting for `/keys/query`
    requests on blacklisted servers, and improve performance.
    ([matrix-rust-sdk#2845](https://github.com/matrix-org/matrix-rust-sdk/pull/2845))

-   Various clarifications to the log messages written during encryption operations.
    ([matrix-rust-sdk#2859](https://github.com/matrix-org/matrix-rust-sdk/pull/2859))

-   `OlmMachine.importRoomKeys` is now deprecated in favour of separate
    methods for importing room keys from backup and export,
    `OlmMachine.importBackedUpRoomKeys` and
    `OlmMachine.importExportedRoomKeys`.

-   Minor improvements to the formatting of messages logged to the console.

# matrix-sdk-crypto-wasm v3.0.1

**BREAKING CHANGES**

-   `OlmMachine.bootstrapCrossSigning` no longer returns an array of request
    objects. Rather, it returns a new class (`CrossSigningBootstrapRequests`)
    which contains the request objects within it.

    As part of this work, `SigningKeysUploadRequest` (which was one of the
    types formerly returned by `bootstrapCrossSigning`) has been renamed to
    `UploadSigningKeysRequest` for consistency with the underlying SDK.

## Other changes

-   Devices which have exhausted their one-time-keys will now be correctly
    handled in `/keys/claim` responses (we will register them as "failed" and
    stop attempting to send to them for a while.)

-   Olm decryption operations will no longer log large quantities of data about
    the data `Store`.

# matrix-sdk-crypto-wasm v3.0.0

Do not use this release. It has a [critical bug](https://github.com/matrix-org/matrix-rust-sdk/issues/2802).

# matrix-sdk-crypto-wasm v2.2.0

-   Added bindings versions details to `getVersions()`. Two new fields `git_sha` and
    `git_description` have been included in the returned `Versions` struct.

# matrix-sdk-crypto-wasm v2.1.1

## Changes in the underlying Rust crate

-   Clean up the logging of to-device messages in `share_room_key`. Also fixes
    some `panic` errors which were introduced in v2.1.0.

-   Remove spurious "Unknown outgoing secret request" warning which was logged
    for every outgoing secret request.

-   Various other changes.

# matrix-sdk-crypto-wasm v2.1.0

-   Attach message IDs to outgoing to-device messages, and log the IDs on
    incoming messages.

-   Improve logging output to include more information, including data that is
    attached to tracing spans. Remove the `tracing` feature: tracing support is
    now always included.

-   BugFix: `ToDeviceRequest` returned by `shareRoomKey(..)` always had an `undefined` `id` field.

# matrix-sdk-crypto-wasm v2.0.0

-   Updated rust sdk version to revision [c2bb76029ae6d99c741727e0f87abcd734377016](https://github.com/matrix-org/matrix-rust-sdk/commit/c2bb76029ae6d99c741727e0f87abcd734377016), including:
    -   [Remove dashmap crate usage from matrix-sdk-crypto](https://github.com/matrix-org/matrix-rust-sdk/pull/2669)
    -   [Bugfix for invalidated private cross signing keys not being persisted](https://github.com/matrix-org/matrix-rust-sdk/pull/2676)
-   API Break: `RoomId.localpart` and `RoomId.serverName` have been removed.
-   Add new secrets API `OlmMachine.registerReceiveSecretCallback`,
    `OlmMachine.getSecretsFromInbox`, `OlmMachine.deleteSecretsFromInbox`.

# matrix-sdk-crypto-wasm v1.3.0

-   Add `OlmMachine.registerUserIdentityUpdatedCallback`.
-   Expose new method `OlmMachine.getRoomEventEncryptionInfo`.
-   Update `IndexeddbCryptoStore` to use a single store for outgoing secret
    requests.

# matrix-sdk-crypto-wasm v1.2.2

## Changes in the WASM bindings

-   `OlmMachine.decrypt_room_event()` now throws a
    typed `MegolmDecryptionError` instead of generic `Error`.

# matrix-sdk-crypto-wasm v1.2.1

## Changes in the WASM bindings

-   Expose `version` field of `KeysBackupRequest`.

# matrix-sdk-crypto-wasm v1.2.0

## Changes in the WASM bindings

-   The `BackupKeys` structure returned by `OlmMachine.getBackupKeys` now
    contains a `decryptionKey` property which is is a `BackupDecryptionKey`
    instance.

-   Expose `SignatureVerification.trusted` method.

# matrix-sdk-crypto-wasm v1.1.0

## Changes in the WASM bindings

-   Expose bindings for secure key backup.
-   Expose `OwnUserIdentity.isVerified`.

## Changes in the underlying Rust crate

-   Mark our `OwnUserIdentity` as verified if we successfully import the matching private keys.

# matrix-sdk-crypto-wasm v1.0.1

No functional changes. Fixes for the release process which prevented v1.0.0
being released.

# matrix-sdk-crypto-wasm v1.0.0

Project renamed to `matrix-sdk-crypto-wasm`. No functional changes.

# matrix-sdk-crypto-js v0.1.4

-   Add method `OlmMachine.queryKeysForUsers` to build an out-of-band key
    request.

# matrix-sdk-crypto-js v0.1.3

## Changes in the Javascript bindings

-   Fix bug introduced in v0.1.2 which caused an undocumented change to the results of `OlmMachine.receiveSyncChanges`.

## Changes in the underlying Rust crate

-   Fix a bug which could cause generated one-time-keys not to be persisted.

# matrix-sdk-crypto-js v0.1.2

**WARNING**: this version had a breaking change in the result type of `OlmMachine.receiveSyncChanges`.
This is corrected in v0.1.3.

## Changes in the Javascript bindings

-   Add `Qr.state()` method to inspect the current state of QR code
    verifications.

## Changes in the underlying Rust crate

-   Fix handling of SAS verification start events once we have shown a QR code.

# matrix-sdk-crypto-js v0.1.1

-   Add `verify` method to `Device`.

# matrix-sdk-crypto-js v0.1.0

## Changes in the Javascript bindings

-   In `OlmMachine.getIdentity`, wait a limited time for any in-flight
    device-list updates to complete.

-   Add `VerificationRequest.timeRemainingMillis()`.

## Changes in the underlying Rust crate

-   When rejecting a key-verification request over to-device messages, send the
    `m.key.verification.cancel` to the device that made the request, rather
    than broadcasting to all devices.

# matrix-sdk-crypto-js v0.1.0-alpha.11

## Changes in the Javascript bindings

-   Simplify the response type of `Sas.confirm()`.
-   Add `VerificationRequest.registerChangesCallback()`,
    `Sas.registerChangesCallback()`, and `Qr.registerChangesCallback()`.
-   Add `VerificationRequest.phase()` and `VerificationRequest.getVerification()`.

## Changes in the underlying Rust crate

-   Add support for the `hkdf-hmac-sha256.v2` SAS message authentication code.

-   Ensure that the correct short authentication strings are used when accepting a
    SAS verification with the `Sas::accept()` method.

# matrix-sdk-crypto-js v0.1.0-alpha.10

-   Add `masterKey`, `userSigningKey`, `selfSigningKey` to `UserIdentity` and `OwnUserIdentity`

# matrix-sdk-crypto-js v0.1.0-alpha.9

-   Extend `OlmDevice.markRequestAsSent` to accept responses to
    `SigningKeysUploadRequest`s.
-   Add a missing `const` for compatibility with ECMAScript Module compatibility
    mode.
-   Fix the body of `SignatureUploadRequest`s to match the spec.
-   Add a constructor for `SigningKeysUploadRequest`.

# matrix-sdk-crypto-js v0.1.0-alpha.8

-   `importCrossSigningKeys`: change the parameters to be individual keys
    rather than a `CrossSigningKeyExport` object.
-   Make `unused_fallback_keys` optional in `Machine.receive_sync_changes`

# matrix-sdk-crypto-js v0.1.0-alpha.7

-   Add new accessors `Device.algorithms` and `Device.isSignedByOwner`
-   In `OlmMachine.getUserDevices`, wait a limited time for any in-flight
    device-list updates to complete.

# matrix-sdk-crypto-js v0.1.0-alpha.6

-   Add new accessor `InboundGroupSession.senderKey`.
-   Add a new API, `OlmMachine.registerRoomKeyUpdatedCallback`, which
    applications can use to listen for received room keys.<|MERGE_RESOLUTION|>--- conflicted
+++ resolved
@@ -1,14 +1,13 @@
 # UNRELEASED
 
-<<<<<<< HEAD
--   Add `OlmMachine.dehydratedDevices()` and `DehydratedDevices` class to
-    support dehydrated devices.
-    ([#104](https://github.com/matrix-org/matrix-rust-sdk-crypto-wasm/pull/104))
-=======
 -   Fix a problem when using matrix-sdk-crypto-wasm in a webapp running
     in the webpack dev server; when rebuilding, the server would throw an
     error.
     ([#109](https://github.com/matrix-org/matrix-rust-sdk-crypto-wasm/pull/109))
+
+-   Add `OlmMachine.dehydratedDevices()` and `DehydratedDevices` class to
+    support dehydrated devices.
+    ([#104](https://github.com/matrix-org/matrix-rust-sdk-crypto-wasm/pull/104))
 
 # matrix-sdk-crypto-wasm v4.7.0
 
@@ -30,7 +29,6 @@
     https://github.com/matrix-org/matrix-rust-sdk/pull/3095 which speeds up the
     schema upgrade v8->v10 again. See
     https://github.com/element-hq/element-web/issues/26948
->>>>>>> fa8ebb8f
 
 # matrix-sdk-crypto-wasm v4.4.0
 
