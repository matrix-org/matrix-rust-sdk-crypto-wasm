# UNRELEASED

<<<<<<< HEAD
**Other changes**

-   Add `OlmMachine.markAllTrackedUsersAsDirty` to invalidate the device lists
    for all known users. This is required for [MSC4186](https://github.com/matrix-org/matrix-spec-proposals/pull/4186)
    clients as the server may give up trying to persist device list updates for
    the client at some point, after which the client must treat all devices as dirty.
=======
**BREAKING CHANGES**

-   The `SenderIdentityNotTrusted` value in the `DecryptionErrorCode` was
    replaced with `UnknownSenderDevice`, `UnsignedSenderDevice`, and
    `SenderIdentityPreviouslyVerified` to allow the application to distinguish
    between the different reasons that the sender identity is not trusted.
>>>>>>> 05450de3

# matrix-sdk-crypto-wasm v8.0.0

**BREAKING CHANGES**

-   The format for `EncryptionSettings.sharingStrategy` has changed. It must
    now be created using the `CollectStrategy.deviceBasedStrategy(...)` or
    `CollectStrategy.identityBasedStrategy()` functions.
    ([#141](https://github.com/matrix-org/matrix-rust-sdk-crypto-wasm/pull/141))
-   The `OlmMachine.decryptRoomEvent` has a new `DecryptionSettings` parameter
    that allows specifying the required sender trust level. If the trust level
    is not met, the decryption will fail. To replicate the old behaviour, use a
    sender trust level of `TrustRequirement.Untrusted`.
    ([#141](https://github.com/matrix-org/matrix-rust-sdk-crypto-wasm/pull/141))

**Security Fixes**

-   Fix `UserIdentity.isVerified` to take into account our own identity
    [#d8d9dae](https://github.com/matrix-org/matrix-rust-sdk/commit/d8d9dae9d77bee48a2591b9aad9bd2fa466354cc) (Moderate, [GHSA-4qg4-cvh2-crgg](https://github.com/matrix-org/matrix-rust-sdk/security/advisories/GHSA-4qg4-cvh2-crgg)).

**Other changes**

-   Add `(Own)UserIdentity.wasPreviouslyVerified()`,
    `(Own)UserIdentity.withdrawVerification()`, and
    `(Own)UserIdentity.hasVerificationViolation()` to check and manage the state
    of users who were previously verified but are no longer verified.
    ([#141](https://github.com/matrix-org/matrix-rust-sdk-crypto-wasm/pull/141))
-   Add `UserIdentity.pinCurrentMasterKey()` and
    `UserInfo.identityNeedsUserApproval()` to manage user identity changes.
    ([#141](https://github.com/matrix-org/matrix-rust-sdk-crypto-wasm/pull/141))
-   `ShieldState` has a new `code` property that is set when the shield state is
    not `None`.
    ([#141](https://github.com/matrix-org/matrix-rust-sdk-crypto-wasm/pull/141))
-   Add a new API `Device.encryptToDeviceEvent` to encrypt a to-device message using
    Olm.
    ([#101](https://github.com/matrix-org/matrix-rust-sdk-crypto-wasm/pull/101))

-   Update matrix-rust-sdk to `07aa6d7bc`, which includes:

    -   **NOTE**: this version causes changes to the format of the serialised
        data in the CryptoStore, meaning that, once upgraded, it will not be
        possible to roll back applications to earlier versions without breaking
        user sessions.

    -   Miscellaneous improvements to logging for verification and
        `OwnUserIdentity` updates.
        ([#3949](https://github.com/matrix-org/matrix-rust-sdk/pull/3949))

    -   Add message IDs to all outgoing encrypted to-device messages.
        ([#3776](https://github.com/matrix-org/matrix-rust-sdk/pull/3776))

# matrix-sdk-crypto-wasm v7.0.0

**BREAKING CHANGES**

-   `EncryptionSettings.onlyAllowTrustedDevices` has been replaced with
    `EncryptionSettings.sharingStrategy`, which adds the ability to share only
    with cross-signed devices.
    ([#134](https://github.com/matrix-org/matrix-rust-sdk-crypto-wasm/pull/134))

**Other changes**

-   Add `OlmMachine.registerRoomKeysWithheldCallback` to notify when we are
    told that room keys have been withheld.
    ([#136](https://github.com/matrix-org/matrix-rust-sdk-crypto-wasm/pull/136))

-   Update matrix-rust-sdk to `d9b2b53f8`, which includes:

    -   refactor(sdk-crypto): Room key sharing, introduce extensible strategy
        ([#3605](https://github.com/matrix-org/matrix-rust-sdk/pull/3605))

    -   Log the content of received `m.room_key.withheld` to-device events.
        ([#3591](https://github.com/matrix-org/matrix-rust-sdk/pull/3591))

    -   Attempt to decrypt bundled events (reactions and the latest thread reply) if they are found in the unsigned part of an event.
        ([#3468](https://github.com/matrix-org/matrix-rust-sdk/pull/3468))

# matrix-sdk-crypto-wasm v6.2.1

-   Update matrix-rust-sdk to `7b25a1c2f`, which includes fixes to bugs introduced in v6.2.0.
    ([#3651](https://github.com/matrix-org/matrix-rust-sdk/pull/3651))

# matrix-sdk-crypto-wasm v6.2.0

-   Update matrix-rust-sdk to `09d53a52a`, which includes:

    -   Improve the efficiency of objects stored in the crypto store. ([#3645](https://github.com/matrix-org/matrix-rust-sdk/pull/3645))

# matrix-sdk-crypto-wasm v6.1.0

-   Set "creation time" of `OlmAccount`s which were migrated from legacy libolm data to the unix epoch, instead of "now". Fixes https://github.com/element-hq/element-web/issues/27590.
    ([#128](https://github.com/matrix-org/matrix-rust-sdk-crypto-wasm/pull/128))

-   Update matrix-rust-sdk to `a2235d50c`. No changes relevant to these bindings.

# matrix-sdk-crypto-wasm v6.0.0

**BREAKING CHANGES**

-   Rename the `QrCodeData` related methods so they use camel case.
    ([0d58c688d](https://github.com/matrix-org/matrix-rust-sdk-crypto-wasm/commit/0d58c688454d40269d93fc4f763b2d1a754ace9d))

-   Rename the `QrCodeData.homeserver_url` method to `QrCodeData.server_name`
    to reflect the changed data stored in the QR code.
    ([#124](https://github.com/matrix-org/matrix-rust-sdk-crypto-wasm/pull/124))

-   Update matrix-rust-sdk to `9b05d0d82`, which includes:

    -   `Device.requestVerification`, `UserIdentities.requestVerification`, and
        `UserIdentities.verificationRequestContent` is not async anymore.
        ([#3513](https://github.com/matrix-org/matrix-rust-sdk/pull/3513))

    -   Use the server name in the `QrCodeData` instead of the homeserver URL.
        ([#3537](https://github.com/matrix-org/matrix-rust-sdk/pull/3537))

# matrix-sdk-crypto-wasm v5.0.0

**BREAKING CHANGES**

-   `OlmMachine.importBackedUpRoomKeys` now takes a `backupVersion` argument.

**Other changes**

-   Update matrix-rust-sdk to `7e44fbca7`, which includes:

    -   Avoid emitting entries from `identities_stream_raw` and `devices_stream` when
        we receive a `/keys/query` response which shows that no devices changed.
        ([#3442](https://github.com/matrix-org/matrix-rust-sdk/pull/3442)).

    -   Fix to a bug introduced in matrix-sdk-crypto-wasm v4.10.0 which caused
        keys that had been imported from key backup to be backed up again, when
        using the in-memory datastore.

-   Improve the return types of `OlmMachine.{import,export}exportSecretsBundle()`.
    ([#123](https://github.com/matrix-org/matrix-rust-sdk-crypto-wasm/pull/123))

# matrix-sdk-crypto-wasm v4.10.0

-   Expose new constructor function `OlmMachine.openWithKey()`.
    ([#119](https://github.com/matrix-org/matrix-rust-sdk-crypto-wasm/pull/119))

-   Add `OlmMachine.importSecretsBundle()` and `OlmMachine.exportSecretsBundle()`
    methods as well as the `SecretsBundle` class to import end-to-end encryption
    secrets in a bundled manner.

-   Expose the vodozemac ECIES support, which can be used to establish the secure
    channel required for QR code login described in [MSC4108](https://github.com/matrix-org/matrix-spec-proposals/pull/4108).

-   Add `QrCodeData` and `QrCodeMode` classes which can be used to parse or
    generate QR codes intended for the QR code login mechanism described in
    [MSC4108](https://github.com/matrix-org/matrix-spec-proposals/pull/4108).

-   Add a constructor for the `Curve25519PublicKey` type. This allows us to
    create a `Curve25519PublicKey` from a Base64 string on the Javascript side.

-   Update matrix-rust-sdk to `d7a887766c`, which includes:

    -   Add data types to parse the QR code data for the QR code login defined in
        [MSC4108](https://github.com/matrix-org/matrix-spec-proposals/pull/4108)

    -   Don't log the private part of the backup key, introduced in [#71136e4](https://github.com/matrix-org/matrix-rust-sdk/commit/71136e44c03c79f80d6d1a2446673bc4d53a2067).

    -   Expose new method `CryptoStore::clear_caches`. ([#3338](https://github.com/matrix-org/matrix-rust-sdk/pull/3338))

# matrix-sdk-crypto-wasm v4.9.0

-   Update matrix-rust-sdk to `ab9e4f73b`.

-   Add `OlmMachine.deviceCreationTimeMs`.
    ([#112](https://github.com/matrix-org/matrix-rust-sdk-crypto-wasm/pull/112))

# matrix-sdk-crypto-wasm v4.8.0

-   Update matrix-rust-sdk to `6aee1f62bd`, which includes:

    -   Fallback keys are rotated in a time-based manner, instead of waiting for
        the server to tell us that a fallback key got used.
        ([#3151](https://github.com/matrix-org/matrix-rust-sdk/pull/3151))

    -   Log more details about the Olm session after encryption and decryption.
        ([#3242](https://github.com/matrix-org/matrix-rust-sdk/pull/3242))

    -   When Olm message decryption fails, report the error code(s) from the
        failure.
        ([#3212](https://github.com/matrix-org/matrix-rust-sdk/pull/3212))

-   Add `OlmMachine.dehydratedDevices()` and `DehydratedDevices` class to
    support dehydrated devices.
    ([#104](https://github.com/matrix-org/matrix-rust-sdk-crypto-wasm/pull/104))

-   Fix a problem when using matrix-sdk-crypto-wasm in a webapp running
    in the webpack dev server; when rebuilding, the server would throw an
    error.
    ([#109](https://github.com/matrix-org/matrix-rust-sdk-crypto-wasm/pull/109))

# matrix-sdk-crypto-wasm v4.7.0

-   Update dependencies, including matrix-rust-sdk to
    88a8a7007ca34408af21c7e0bee81b2c344b155c which provides the
    `_disable-minimum-rotation-period-ms` feature flag.

# matrix-sdk-crypto-wasm v4.6.0

-   Update dependencies, including matrix-rust-sdk to
    dcf00697539321cf4eac5cd4929d45347b947da7
    Use the new export_room_keys_stream method to reduce one copy of the keys
    made during export.

# matrix-sdk-crypto-wasm v4.5.0

-   Update dependencies, including matrix-rust-sdk to
    5957d9603bd8a3f00ddd9a52bda80224c853bcd1 to get
    https://github.com/matrix-org/matrix-rust-sdk/pull/3095 which speeds up the
    schema upgrade v8->v10 again. See
    https://github.com/element-hq/element-web/issues/26948

# matrix-sdk-crypto-wasm v4.4.0

-   Update dependencies, including matrix-rust-sdk to
    87a07d9ee32e576963c2e55889bbb504d4bb4ede to get
    https://github.com/matrix-org/matrix-rust-sdk/pull/3090 which speeds up the
    schema upgrade v8->v10. See
    https://github.com/element-hq/element-web/issues/26948

# matrix-sdk-crypto-wasm v4.3.0

-   Update `matrix-rust-sdk` version (f64af126f1a618969737f6eacc87427db106224e)
    to get https://github.com/matrix-org/matrix-rust-sdk/pull/3073 which
    improves Indexed DB performance by moving to schema v10.

# matrix-sdk-crypto-wasm v4.2.0

-   Update `matrix-rust-sdk` version (f5f8f47667f686d7937d4d31040032281fcf2cfc)

# matrix-sdk-crypto-wasm v4.1.0

-   Add `Unknown` to `EncryptionAlgorithm`, representing unsupported algorithms
    coming from matrix-sdk-crypto's `EventEncryptionAlgorithm`.
    ([#92](https://github.com/matrix-org/matrix-rust-sdk-crypto-wasm/pull/92))

-   Add new methods `OlmMachine.{get,set}RoomSettings`.
    ([#95](https://github.com/matrix-org/matrix-rust-sdk-crypto-wasm/pull/95))

-   Add `OlmMachine.registerDevicesUpdatedCallback` to notify when devices have
    been updated.
    ([#88](https://github.com/matrix-org/matrix-rust-sdk-crypto-wasm/pull/88))

# matrix-sdk-crypto-wasm v4.0.1

-   `PickledInboundGroupSession.sender_signing_key` is now optional.
    ([#89](https://github.com/matrix-org/matrix-rust-sdk-crypto-wasm/pull/89))

-   Properly encode missing and `Duration` parameters in requests.
    ([#72](https://github.com/matrix-org/matrix-rust-sdk-crypto-wasm/pull/72))

# matrix-sdk-crypto-wasm v4.0.0

**BREAKING CHANGES**

-   Rename `OlmMachine.init_from_store` introduced in v3.6.0 to
    `OlmMachine.initFromStore`.
    ([#84](https://github.com/matrix-org/matrix-rust-sdk-crypto-wasm/pull/84))

-   Functions/methods that take a JavaScript `Array` as argument now invalidate the
    items within that array so that they cannot be re-used as soon as
    they are received by the functions/methods. See the patch for affected methods.
    ([#82](https://github.com/matrix-org/matrix-rust-sdk-crypto-wasm/pull/82/))

**Other changes**

-   Update `wasm-bindgen` to 0.2.89. It allows to remove the `downcast` method.
    It fixes [#51](https://github.com/matrix-org/matrix-rust-sdk-crypto-wasm/pull/51),
    thus the resulting JavaScript code of `matrix-rust-sdk-crypto-wasm` can
    be minified with no issue now.
    ([#82](https://github.com/matrix-org/matrix-rust-sdk-crypto-wasm/pull/82/))

-   Report failures to callback when importing backed-up room keys. The
    `progress_listener` callback in the `OlmMachine.importBackedUpRoomKeys`
    function is now called with a third argument, giving the number of invalid
    room keys.
    ([#85](https://github.com/matrix-org/matrix-rust-sdk-crypto-wasm/pull/85))

# matrix-sdk-crypto-wasm v3.6.0

-   Add a `Migration` class, supporting importing account and session data from
    libolm.
    ([#77](https://github.com/matrix-org/matrix-rust-sdk-crypto-wasm/pull/77))

-   Add a `StoreHandle` class which can be used to hold a connection to a
    crypto store, and thus improve performance when doing multiple operations
    on the store.
    ([#76](https://github.com/matrix-org/matrix-rust-sdk-crypto-wasm/pull/76))

-   Update `matrix-rust-sdk` version, with changes including:
    -   Fix for an issue which caused the same keys to be repeatedly backed up.
        ([matrix-rust-sdk#2937](https://github.com/matrix-org/matrix-rust-sdk/pull/2957))
    -   Performance improvement in `markRequestAsSent`.
        ([matrix-rust-sdk#2977](https://github.com/matrix-org/matrix-rust-sdk/pull/2977))
    -   Logging for the open sequence for indexeddb store.
        ([matrix-rust-sdk#2983](https://github.com/matrix-org/matrix-rust-sdk/pull/2983))

# matrix-sdk-crypto-wasm v3.5.0

-   Update matrix-rust-sdk version, providing several changes including a fix
    for occasional freezes (https://github.com/element-hq/element-web/issues/26488).

-   New API `OlmMachine.requestMissingSecretsIfNeeded` that creates an
    outgoing secret request to other sessions.

-   Verification cancel codes for `cancelWithCode` and `cancelInfo.cancelCode`
    are now passed as strings rather than an enum.

# matrix-sdk-crypto-wasm v3.4.0

-   Include Rust symbol names in the generated wasm output.
    ([#65](https://github.com/matrix-org/matrix-rust-sdk-crypto-wasm/pull/65))

# matrix-sdk-crypto-wasm v3.3.0

-   Add new properties `roomKeyRequestsEnabled` and `roomKeyForwardingEnabled`
    to OlmMachine.
    ([#60](https://github.com/matrix-org/matrix-rust-sdk-crypto-wasm/pull/60),
    ([matrix-rust-sdk#2902](https://github.com/matrix-org/matrix-rust-sdk/pull/2902))

# matrix-sdk-crypto-wasm v3.2.0

-   Add `timeout_secs` parameters to `OlmMachine.get_user_devices` and
    `OlmMachine.get_device`. ([#60](https://github.com/matrix-org/matrix-rust-sdk-crypto-wasm/pull/60))

-   Improve efficiency of IndexedDB storage of `inbound_group_sessions`.
    ([matrix-rust-sdk#2885](https://github.com/matrix-org/matrix-rust-sdk/pull/2885))

# matrix-sdk-crypto-wasm v3.1.0

-   Improve performance of `OlmMachine.shareRoomKey`.
    ([matrix-rust-sdk#2862](https://github.com/matrix-org/matrix-rust-sdk/pull/2862))

-   `OlmMachine.getMissingSessions`: Don't block waiting for `/keys/query`
    requests on blacklisted servers, and improve performance.
    ([matrix-rust-sdk#2845](https://github.com/matrix-org/matrix-rust-sdk/pull/2845))

-   Various clarifications to the log messages written during encryption operations.
    ([matrix-rust-sdk#2859](https://github.com/matrix-org/matrix-rust-sdk/pull/2859))

-   `OlmMachine.importRoomKeys` is now deprecated in favour of separate
    methods for importing room keys from backup and export,
    `OlmMachine.importBackedUpRoomKeys` and
    `OlmMachine.importExportedRoomKeys`.

-   Minor improvements to the formatting of messages logged to the console.

# matrix-sdk-crypto-wasm v3.0.1

**BREAKING CHANGES**

-   `OlmMachine.bootstrapCrossSigning` no longer returns an array of request
    objects. Rather, it returns a new class (`CrossSigningBootstrapRequests`)
    which contains the request objects within it.

    As part of this work, `SigningKeysUploadRequest` (which was one of the
    types formerly returned by `bootstrapCrossSigning`) has been renamed to
    `UploadSigningKeysRequest` for consistency with the underlying SDK.

## Other changes

-   Devices which have exhausted their one-time-keys will now be correctly
    handled in `/keys/claim` responses (we will register them as "failed" and
    stop attempting to send to them for a while.)

-   Olm decryption operations will no longer log large quantities of data about
    the data `Store`.

# matrix-sdk-crypto-wasm v3.0.0

Do not use this release. It has a [critical bug](https://github.com/matrix-org/matrix-rust-sdk/issues/2802).

# matrix-sdk-crypto-wasm v2.2.0

-   Added bindings versions details to `getVersions()`. Two new fields `git_sha` and
    `git_description` have been included in the returned `Versions` struct.

# matrix-sdk-crypto-wasm v2.1.1

## Changes in the underlying Rust crate

-   Clean up the logging of to-device messages in `share_room_key`. Also fixes
    some `panic` errors which were introduced in v2.1.0.

-   Remove spurious "Unknown outgoing secret request" warning which was logged
    for every outgoing secret request.

-   Various other changes.

# matrix-sdk-crypto-wasm v2.1.0

-   Attach message IDs to outgoing to-device messages, and log the IDs on
    incoming messages.

-   Improve logging output to include more information, including data that is
    attached to tracing spans. Remove the `tracing` feature: tracing support is
    now always included.

-   BugFix: `ToDeviceRequest` returned by `shareRoomKey(..)` always had an `undefined` `id` field.

# matrix-sdk-crypto-wasm v2.0.0

-   Updated rust sdk version to revision [c2bb76029ae6d99c741727e0f87abcd734377016](https://github.com/matrix-org/matrix-rust-sdk/commit/c2bb76029ae6d99c741727e0f87abcd734377016), including:
    -   [Remove dashmap crate usage from matrix-sdk-crypto](https://github.com/matrix-org/matrix-rust-sdk/pull/2669)
    -   [Bugfix for invalidated private cross signing keys not being persisted](https://github.com/matrix-org/matrix-rust-sdk/pull/2676)
-   API Break: `RoomId.localpart` and `RoomId.serverName` have been removed.
-   Add new secrets API `OlmMachine.registerReceiveSecretCallback`,
    `OlmMachine.getSecretsFromInbox`, `OlmMachine.deleteSecretsFromInbox`.

# matrix-sdk-crypto-wasm v1.3.0

-   Add `OlmMachine.registerUserIdentityUpdatedCallback`.
-   Expose new method `OlmMachine.getRoomEventEncryptionInfo`.
-   Update `IndexeddbCryptoStore` to use a single store for outgoing secret
    requests.

# matrix-sdk-crypto-wasm v1.2.2

## Changes in the WASM bindings

-   `OlmMachine.decrypt_room_event()` now throws a
    typed `MegolmDecryptionError` instead of generic `Error`.

# matrix-sdk-crypto-wasm v1.2.1

## Changes in the WASM bindings

-   Expose `version` field of `KeysBackupRequest`.

# matrix-sdk-crypto-wasm v1.2.0

## Changes in the WASM bindings

-   The `BackupKeys` structure returned by `OlmMachine.getBackupKeys` now
    contains a `decryptionKey` property which is is a `BackupDecryptionKey`
    instance.

-   Expose `SignatureVerification.trusted` method.

# matrix-sdk-crypto-wasm v1.1.0

## Changes in the WASM bindings

-   Expose bindings for secure key backup.
-   Expose `OwnUserIdentity.isVerified`.

## Changes in the underlying Rust crate

-   Mark our `OwnUserIdentity` as verified if we successfully import the matching private keys.

# matrix-sdk-crypto-wasm v1.0.1

No functional changes. Fixes for the release process which prevented v1.0.0
being released.

# matrix-sdk-crypto-wasm v1.0.0

Project renamed to `matrix-sdk-crypto-wasm`. No functional changes.

# matrix-sdk-crypto-js v0.1.4

-   Add method `OlmMachine.queryKeysForUsers` to build an out-of-band key
    request.

# matrix-sdk-crypto-js v0.1.3

## Changes in the Javascript bindings

-   Fix bug introduced in v0.1.2 which caused an undocumented change to the results of `OlmMachine.receiveSyncChanges`.

## Changes in the underlying Rust crate

-   Fix a bug which could cause generated one-time-keys not to be persisted.

# matrix-sdk-crypto-js v0.1.2

**WARNING**: this version had a breaking change in the result type of `OlmMachine.receiveSyncChanges`.
This is corrected in v0.1.3.

## Changes in the Javascript bindings

-   Add `Qr.state()` method to inspect the current state of QR code
    verifications.

## Changes in the underlying Rust crate

-   Fix handling of SAS verification start events once we have shown a QR code.

# matrix-sdk-crypto-js v0.1.1

-   Add `verify` method to `Device`.

# matrix-sdk-crypto-js v0.1.0

## Changes in the Javascript bindings

-   In `OlmMachine.getIdentity`, wait a limited time for any in-flight
    device-list updates to complete.

-   Add `VerificationRequest.timeRemainingMillis()`.

## Changes in the underlying Rust crate

-   When rejecting a key-verification request over to-device messages, send the
    `m.key.verification.cancel` to the device that made the request, rather
    than broadcasting to all devices.

# matrix-sdk-crypto-js v0.1.0-alpha.11

## Changes in the Javascript bindings

-   Simplify the response type of `Sas.confirm()`.
-   Add `VerificationRequest.registerChangesCallback()`,
    `Sas.registerChangesCallback()`, and `Qr.registerChangesCallback()`.
-   Add `VerificationRequest.phase()` and `VerificationRequest.getVerification()`.

## Changes in the underlying Rust crate

-   Add support for the `hkdf-hmac-sha256.v2` SAS message authentication code.

-   Ensure that the correct short authentication strings are used when accepting a
    SAS verification with the `Sas::accept()` method.

# matrix-sdk-crypto-js v0.1.0-alpha.10

-   Add `masterKey`, `userSigningKey`, `selfSigningKey` to `UserIdentity` and `OwnUserIdentity`

# matrix-sdk-crypto-js v0.1.0-alpha.9

-   Extend `OlmDevice.markRequestAsSent` to accept responses to
    `SigningKeysUploadRequest`s.
-   Add a missing `const` for compatibility with ECMAScript Module compatibility
    mode.
-   Fix the body of `SignatureUploadRequest`s to match the spec.
-   Add a constructor for `SigningKeysUploadRequest`.

# matrix-sdk-crypto-js v0.1.0-alpha.8

-   `importCrossSigningKeys`: change the parameters to be individual keys
    rather than a `CrossSigningKeyExport` object.
-   Make `unused_fallback_keys` optional in `Machine.receive_sync_changes`

# matrix-sdk-crypto-js v0.1.0-alpha.7

-   Add new accessors `Device.algorithms` and `Device.isSignedByOwner`
-   In `OlmMachine.getUserDevices`, wait a limited time for any in-flight
    device-list updates to complete.

# matrix-sdk-crypto-js v0.1.0-alpha.6

-   Add new accessor `InboundGroupSession.senderKey`.
-   Add a new API, `OlmMachine.registerRoomKeyUpdatedCallback`, which
    applications can use to listen for received room keys.<|MERGE_RESOLUTION|>--- conflicted
+++ resolved
@@ -1,20 +1,18 @@
 # UNRELEASED
 
-<<<<<<< HEAD
+**BREAKING CHANGES**
+
+-   The `SenderIdentityNotTrusted` value in the `DecryptionErrorCode` was
+    replaced with `UnknownSenderDevice`, `UnsignedSenderDevice`, and
+    `SenderIdentityPreviouslyVerified` to allow the application to distinguish
+    between the different reasons that the sender identity is not trusted.
+
 **Other changes**
 
 -   Add `OlmMachine.markAllTrackedUsersAsDirty` to invalidate the device lists
     for all known users. This is required for [MSC4186](https://github.com/matrix-org/matrix-spec-proposals/pull/4186)
     clients as the server may give up trying to persist device list updates for
     the client at some point, after which the client must treat all devices as dirty.
-=======
-**BREAKING CHANGES**
-
--   The `SenderIdentityNotTrusted` value in the `DecryptionErrorCode` was
-    replaced with `UnknownSenderDevice`, `UnsignedSenderDevice`, and
-    `SenderIdentityPreviouslyVerified` to allow the application to distinguish
-    between the different reasons that the sender identity is not trusted.
->>>>>>> 05450de3
 
 # matrix-sdk-crypto-wasm v8.0.0
 
