--- conflicted
+++ resolved
@@ -38,30 +38,19 @@
 anyhow = "1.0.68"
 console_error_panic_hook = "0.1.7"
 futures-util = "0.3.27"
-<<<<<<< HEAD
 hmac = "0.12.1"
-http = { workspace = true }
+http = "0.2.6"
 pbkdf2 = "0.11.0"
 rand = "0.8.5"
-js-sys = "0.3.49"
-matrix-sdk-common = { version = "0.6.0", path = "../../crates/matrix-sdk-common", features = ["js"] }
-matrix-sdk-indexeddb = { version = "0.2.0", path = "../../crates/matrix-sdk-indexeddb" }
-matrix-sdk-qrcode = { version = "0.4.0", path = "../../crates/matrix-sdk-qrcode", optional = true }
-ruma = { workspace = true, features = ["js", "rand"] }
-serde = { workspace = true }
-serde_json = { workspace = true }
-serde-wasm-bindgen = "0.5.0"
-sha2 = "0.10.2"
-tracing = { workspace = true }
-=======
-http = "0.2.6"
 js-sys = "0.3.49"
 matrix-sdk-common = { git = "https://github.com/matrix-org/matrix-rust-sdk", rev = "24e3ccfbb33b78bfbdc832e50acc43fa12b5a718", features = ["js"] }
 matrix-sdk-indexeddb = { git = "https://github.com/matrix-org/matrix-rust-sdk", rev = "24e3ccfbb33b78bfbdc832e50acc43fa12b5a718" }
 matrix-sdk-qrcode = { git = "https://github.com/matrix-org/matrix-rust-sdk", rev = "24e3ccfbb33b78bfbdc832e50acc43fa12b5a718", optional = true }
+serde = "1.0.151"
 serde_json = "1.0.91"
+serde-wasm-bindgen = "0.5.0"
+sha2 = "0.10.2"
 tracing = { version = "0.1.36", default-features = false, features = ["std"] }
->>>>>>> 225342bf
 tracing-subscriber = { version = "0.3.14", default-features = false, features = ["registry", "std"] }
 wasm-bindgen = "=0.2.84"
 wasm-bindgen-futures = "0.4.33"
