--- conflicted
+++ resolved
@@ -2,15 +2,11 @@
 
 use std::sync::Arc;
 
-<<<<<<< HEAD
 use anyhow::Context;
-use matrix_sdk_crypto::store::{DynCryptoStore, IntoCryptoStore, MemoryStore};
-=======
 use matrix_sdk_crypto::{
     store::{DynCryptoStore, IntoCryptoStore, MemoryStore},
     types::BackupSecrets,
 };
->>>>>>> 3c707d0d
 use wasm_bindgen::prelude::*;
 use zeroize::{Zeroize, Zeroizing};
 
